package starter

import (
	"bytes"
	"context"
	"errors"
	"fmt"
	"io/ioutil"
	"log"
	"net"
	"os"
	"os/exec"
	"os/signal"
	"sort"
	"strconv"
	"strings"
	"sync"
	"syscall"
	"time"
)

var errShutdown = errors.New("starter: now shutdown")

// PortEnvName is the environment name for server_starter configures.
const PortEnvName = "SERVER_STARTER_PORT"

// GenerationEnvName is the environment name for the generation number.
const GenerationEnvName = "SERVER_STARTER_GENERATION"

// Starter is an implement of Server::Starter.
type Starter struct {
	Command string
	Args    []string

	// Ports to bind to (addr:port or port, so it's a string)
	Ports []string

	// Paths at where to listen using unix socket.
	Paths []string

	Interval time.Duration

	// Signal to send when HUP is received
	SignalOnHUP os.Signal

	// Signal to send when TERM is received
	SignalOnTERM os.Signal

	// KillOlddeplay is time to suspend to send a signal to the old worker.
	KillOldDelay time.Duration

	// if set, writes the status of the server process(es) to the file
	StatusFile string

	// if set, writes the process id of the start_server process to the file
	PidFile string

<<<<<<< HEAD
	// working directory, start_server do chdir to before exec (optional)
	Dir string

	// TODO:
	EnvDir              string
	EnableAutoRestart   bool
	AutoRestartInterval time.Duration
	Restart             bool
	Stop                bool
	Help                bool
	Version             bool
	Daemonize           bool
	LogFile             string
=======
	// enables automatic restart by time.
	EnableAutoRestart bool

	// automatic restart interval (default 360). It is used with EnableAutoRestart option.
	AutoRestartInterval time.Duration

	// TODO:
	EnvDir    string
	Restart   bool
	Stop      bool
	Help      bool
	Version   bool
	Daemonize bool
	LogFile   string
	Dir       string
>>>>>>> cf6350a4

	Logger *log.Logger

	listeners  []net.Listener
	generation int
	ctx        context.Context
	cancel     context.CancelFunc
	pidFile    *os.File

	wg          sync.WaitGroup
	mu          sync.RWMutex
	chreload    chan struct{}
	chshutdown  chan struct{}
	chrestarter chan struct{}
	workers     map[*worker]struct{}
	onceClose   sync.Once
}

// Run starts the specified command.
func (s *Starter) Run() error {
	ctx, cancel := context.WithCancel(context.Background())
	s.ctx = ctx
	s.cancel = cancel
	defer s.Close()

	// block reload during start up
	s.getChReaload() <- struct{}{}

	go s.waitSignal()
	if s.EnableAutoRestart {
		go s.autoRestarter()
	}

	if err := s.openPidFile(); err != nil {
		return err
	}

	if err := s.listen(); err != nil {
		if err == errShutdown {
			return nil
		}
		return err
	}
	w, err := s.startWorker()
	if err != nil {
		if err == errShutdown {
			return nil
		}
		return err
	}
	w.Watch()

	// enable reload
	<-s.getChReaload()

	s.wg.Wait()
	return nil
}

func (s *Starter) getShutdownCh() chan struct{} {
	s.mu.Lock()
	defer s.mu.Unlock()
	if s.chshutdown == nil {
		s.chshutdown = make(chan struct{})
	}
	return s.chshutdown
}

func (s *Starter) openPidFile() error {
	if s.PidFile == "" {
		return nil
	}
	f, err := os.OpenFile(s.PidFile, os.O_EXCL|os.O_CREATE|os.O_WRONLY|os.O_TRUNC, 0644)
	if err != nil {
		return err
	}
	if err := syscall.Flock(int(f.Fd()), syscall.LOCK_EX); err != nil {
		return err
	}
	s.pidFile = f
	return nil
}

func (s *Starter) waitSignal() {
	ch := make(chan os.Signal, 1)
	signal.Notify(
		ch,
		syscall.SIGHUP,
		syscall.SIGINT,
		syscall.SIGTERM,
		syscall.SIGQUIT,
	)
	for sig := range ch {
		sig := sig
		switch sig {
		case syscall.SIGHUP:
			s.logf("received HUP, spawning a new worker")
			go s.Reload()
		default:
			go s.shutdownBySignal(sig)
		}
	}
}

func (s *Starter) autoRestarter() {
	interval := s.autoRestartInterval()
	var cnt int
	var ticker *time.Ticker
	var ch <-chan time.Time
	for {
		select {
		case <-s.getChRestarter():
			log.Println("reset")
			cnt = 0
			if ticker != nil {
				ticker.Stop()
			}
			ticker = time.NewTicker(interval)
			ch = ticker.C
		case <-ch:
			cnt++
			if cnt == 1 {
				s.logf("autorestart triggered (interval=%s)", interval)
			} else {
				s.logf("autorestart triggered (forced, interval=%s)", interval)
			}
			go s.Reload()
		case <-s.ctx.Done():
			return
		}
	}
}

type worker struct {
	ctx    context.Context
	cancel context.CancelFunc
	cmd    *exec.Cmd

	// done is closed if cmd.Wait has finished.
	// after closed, cmd.ProcessState is available.
	done chan struct{}

	generation int
	starter    *Starter
	chsig      chan workerSignal
}

type workerState int

const (
	// workerStateInit is initail status of worker.
	// thw worker restarts itself if necessary.
	workerStateInit workerState = iota

	// workerStateOld means the worker is marked as old.
	// The Stater starts another new worker, so the worker does nothing.
	workerStateOld

	// workerStateShutdown means the Starter is shutting down.
	workerStateShutdown
)

type workerSignal struct {
	// signal to send the worker process.
	signal os.Signal

	state workerState
}

func (s *Starter) startWorker() (*worker, error) {
RETRY:
	w, err := s.tryToStartWorker()
	if err != nil {
		s.logf("failed to exec %s:%s", s.Command, err)
		timer := time.NewTimer(s.interval())
		select {
		case <-s.getShutdownCh():
			return nil, errShutdown
		case <-timer.C:
		}
		goto RETRY
	}
	s.logf("starting new worker %d", w.Pid())

	var state *os.ProcessState
	timer := time.NewTimer(s.interval())
	select {
	case <-s.getShutdownCh():
		return nil, errShutdown
	case <-w.done:
		state = w.cmd.ProcessState
	case <-timer.C:
		timer.Reset(0)
	}

	if state != nil {
		var msg string
		if s, ok := state.Sys().(syscall.WaitStatus); ok && s.Exited() {
			msg = "exit status: " + strconv.Itoa(s.ExitStatus())
		} else {
			msg = state.String()
		}
		s.logf("new worker %d seems to have failed to start, %s", w.Pid(), msg)
		<-timer.C
		goto RETRY
	}
	timer.Stop()

	// notify that starting new worker succeed to the restarter.
	if ch := s.getChRestarter(); ch != nil {
		ch <- struct{}{}
	}

	return w, nil
}

func (s *Starter) tryToStartWorker() (*worker, error) {
	type filer interface {
		File() (*os.File, error)
	}
	files := make([]*os.File, len(s.listeners))
	ports := make([]string, len(s.listeners))
	for i, l := range s.listeners {
		f, err := l.(filer).File()
		if err != nil {
			return nil, err
		}
		files[i] = f

		// file descriptor numbers in ExtraFiles turn out to be
		// index + 3, so we can just hard code it
		ports[i] = fmt.Sprintf("%s=%d", l.Addr().String(), i+3)
	}

	s.generation++
	ctx, cancel := context.WithCancel(s.ctx)
	env := os.Environ()
	cmd := exec.CommandContext(ctx, s.Command, s.Args...)
	cmd.Stdout = os.Stdout
	cmd.Stderr = os.Stderr
	cmd.ExtraFiles = files
	env = append(env, fmt.Sprintf("%s=%s", PortEnvName, strings.Join(ports, ";")))
	env = append(env, fmt.Sprintf("%s=%d", GenerationEnvName, s.generation))
	cmd.Env = env
	cmd.Dir = s.Dir
	w := &worker{
		ctx:        ctx,
		cancel:     cancel,
		cmd:        cmd,
		done:       make(chan struct{}),
		generation: s.generation,
		starter:    s,
		chsig:      make(chan workerSignal),
	}

	if err := w.cmd.Start(); err != nil {
		return nil, err
	}

	s.addWorker(w)
	w.Wait()

	return w, nil
}

func (w *worker) Wait() {
	w.starter.wg.Add(1)
	go w.wait()
}

func (w *worker) wait() {
	defer w.starter.wg.Done()
	defer w.close()
	w.cmd.Wait()
}

// start to watch the worker itself.
// after call the Watch, the worker watches its process and restart itself if necessary.
func (w *worker) Watch() {
	w.starter.wg.Add(1)
	go w.watch()
}

func (w *worker) watch() {
	s := w.starter
	defer s.wg.Done()
	state := workerStateInit
	for {
		select {
		case sig := <-w.chsig:
			state = sig.state
			err := w.cmd.Process.Signal(sig.signal)
			if err != nil {
				s.logf("failed to send signal %s to %d", signalToName(sig.signal), w.Pid())
			}
		case <-w.done:
			var msg string
			st := w.cmd.ProcessState
			if s, ok := st.Sys().(syscall.WaitStatus); ok && s.Exited() {
				msg = "status: " + strconv.Itoa(s.ExitStatus())
			} else {
				msg = st.String()
			}
			switch state {
			case workerStateInit:
				s.logf("worker %d died unexpectedly with %s, restarting", w.Pid(), msg)
				go func() {
					chreload := s.getChReaload()
					select {
					case chreload <- struct{}{}:
						defer func() {
							<-chreload
						}()
					default:
						// already restarting, skip.
						return
					}
					w, err := s.startWorker()
					if err != nil {
						return
					}
					w.Watch()
				}()
			case workerStateOld:
				s.logf("old worker %d died, %s", w.Pid(), msg)
			case workerStateShutdown:
				s.logf("worker %d died, %s", w.Pid(), msg)
			default:
				panic(fmt.Sprintf("unknown state: %d", state))
			}
			return
		}
	}
}

func (w *worker) Pid() int {
	return w.cmd.Process.Pid
}

func (w *worker) Signal(sig os.Signal, state workerState) {
	s := workerSignal{
		signal: sig,
		state:  state,
	}
	select {
	case w.chsig <- s:
	case <-w.ctx.Done():
	}
}

func (w *worker) close() error {
	for _, f := range w.cmd.ExtraFiles {
		f.Close()
	}
	w.cancel()
	close(w.done)
	w.starter.removeWorker(w)
	return nil
}

func (s *Starter) listen() error {
	var listeners []net.Listener
	var lc net.ListenConfig

	for _, port := range s.Ports {
		network := "tcp"
		if idx := strings.LastIndexByte(port, '='); idx >= 0 {
			return errors.New("fd options are not supported")
		}
		if _, err := strconv.Atoi(port); err == nil {
			// by default, only bind to IPv4 (for compatibility)
			port = net.JoinHostPort("0.0.0.0", port)
			network = "tcp4"
		}
		l, err := lc.Listen(s.ctx, network, port)
		if err != nil {
			s.logf("failed to listen to %s:%s", port, err)
			return err
		}
		listeners = append(listeners, l)
	}

	for _, path := range s.Paths {
		if stat, err := os.Lstat(path); err == nil && stat.Mode()&os.ModeSocket == os.ModeSocket {
			s.logf("removing existing socket file:%s", path)
			if err := os.Remove(path); err != nil {
				s.logf("failed to remove existing socket file:%s:%s", path, err)
			}
		}
		_ = os.Remove(path)
		l, err := lc.Listen(s.ctx, "unix", path)
		if err != nil {
			s.logf("failed to listen to file %s:%s", path, err)
			return err
		}
		listeners = append(listeners, l)
	}

	s.mu.Lock()
	defer s.mu.Unlock()
	s.listeners = listeners
	return nil
}

// Listeners returns the listeners.
func (s *Starter) Listeners() []net.Listener {
	s.mu.RLock()
	defer s.mu.RUnlock()
	return s.listeners
}

// Reload XX
func (s *Starter) Reload() error {
	chreload := s.getChReaload()
	select {
	case chreload <- struct{}{}:
		defer func() {
			<-chreload
		}()
	default:
		return nil
	}

RETRY:
	w, err := s.startWorker()
	if err != nil {
		if err == errShutdown {
			return nil
		}
		return err
	}

	tmp := s.listWorkers()
	workers := tmp[:0]
	for _, w2 := range tmp {
		if w2 != w {
			workers = append(workers, w2)
		}
	}
	pids := "none"
	if len(workers) > 0 {
		var b strings.Builder
		for _, w := range workers {
			fmt.Fprintf(&b, "%d,", w.Pid())
		}
		pids = b.String()
		pids = pids[:len(pids)-1] // remove last ','
	}
	s.logf("new worker is now running, sending %s to old workers: %s", signalToName(s.signalOnHUP()), pids)

	if delay := s.killOldDelay(); delay > 0 {
		s.logf("sleeping %d secs before killing old workers", int64(delay/time.Second))
		timer := time.NewTimer(s.killOldDelay())
		select {
		case <-s.getShutdownCh():
			return nil
		case <-timer.C:
		case <-w.done:
			timer.Stop()
			// the new worker dies during sleep, restarting.
			state := w.cmd.ProcessState
			var msg string
			if s, ok := state.Sys().(syscall.WaitStatus); ok && s.Exited() {
				msg = "exit status: " + strconv.Itoa(s.ExitStatus())
			} else {
				msg = state.String()
			}
			s.logf("worker %d died unexpectedly with %s, restarting", w.Pid(), msg)
			goto RETRY
		}
	}
	w.Watch()

	s.logf("killing old workers")
	for _, w := range workers {
		w.Signal(s.signalOnHUP(), workerStateOld)
	}

	return nil
}

func (s *Starter) getChReaload() chan struct{} {
	s.mu.Lock()
	defer s.mu.Unlock()
	if s.chreload == nil {
		s.chreload = make(chan struct{}, 1)
	}
	return s.chreload
}

func (s *Starter) getChRestarter() chan struct{} {
	if !s.EnableAutoRestart {
		return nil
	}
	s.mu.Lock()
	defer s.mu.Unlock()
	if s.chrestarter == nil {
		s.chrestarter = make(chan struct{})
	}
	return s.chrestarter
}

func (s *Starter) interval() time.Duration {
	if s.Interval > 0 {
		return s.Interval
	}
	return time.Second
}

func (s *Starter) killOldDelay() time.Duration {
	if s.KillOldDelay > 0 {
		return s.KillOldDelay
	}
	if s.EnableAutoRestart {
		return 5 * time.Second
	}
	return 0
}

func (s *Starter) autoRestartInterval() time.Duration {
	if s.AutoRestartInterval > 0 {
		return s.AutoRestartInterval
	}
	return 360 * time.Second
}

func (s *Starter) signalOnHUP() os.Signal {
	if s.SignalOnHUP != nil {
		return s.SignalOnHUP
	}
	return syscall.SIGTERM
}

func (s *Starter) signalOnTERM() os.Signal {
	if s.SignalOnTERM != nil {
		return s.SignalOnTERM
	}
	return syscall.SIGTERM
}

/// Worker Pool Utilities

func (s *Starter) listWorkers() []*worker {
	s.mu.RLock()
	defer s.mu.RUnlock()
	workers := make([]*worker, 0, len(s.workers))
	for w := range s.workers {
		workers = append(workers, w)
	}
	sort.Slice(workers, func(i, j int) bool {
		return workers[i].Pid() < workers[i].Pid()
	})
	return workers
}

func (s *Starter) addWorker(w *worker) {
	s.mu.Lock()
	if s.workers == nil {
		s.workers = make(map[*worker]struct{})
	}
	s.workers[w] = struct{}{}
	s.updateStatusLocked()
	s.mu.Unlock()
}

func (s *Starter) removeWorker(w *worker) {
	s.mu.Lock()
	delete(s.workers, w)
	s.updateStatusLocked()
	s.mu.Unlock()
}

// updateStatus writes the workers' status into StatusFile.
func (s *Starter) updateStatusLocked() {
	if s.StatusFile == "" {
		return // nothing to do
	}
	workers := make([]*worker, 0, len(s.workers))
	for w := range s.workers {
		workers = append(workers, w)
	}

	sort.Slice(workers, func(i, j int) bool {
		return workers[i].generation < workers[j].generation
	})

	var buf bytes.Buffer
	for _, w := range workers {
		fmt.Fprintf(&buf, "%d:%d\n", w.generation, w.Pid())
	}
	tmp := fmt.Sprintf("%s.%d", s.StatusFile, os.Getegid())
	if err := ioutil.WriteFile(tmp, buf.Bytes(), 0666); err != nil {
		s.logf("failed to create temporary file:%s:%s", tmp, err)
		return
	}
	if err := os.Rename(tmp, s.StatusFile); err != nil {
		s.logf("failed to rename %s to %s:%s", tmp, s.StatusFile, err)
		return
	}
}

// Shutdown terminates all workers.
func (s *Starter) Shutdown(ctx context.Context) error {
	close(s.getShutdownCh())
	workers := s.listWorkers()
	for _, w := range workers {
		w.Signal(s.signalOnTERM(), workerStateShutdown)
	}
	for _, w := range workers {
		select {
		case <-w.done:
		case <-ctx.Done():
			return ctx.Err()
		}
	}
	return s.Close()
}

func (s *Starter) shutdownBySignal(recv os.Signal) {
	close(s.getShutdownCh())
	signal := os.Signal(syscall.SIGTERM)
	if recv == syscall.SIGTERM {
		signal = s.signalOnTERM()
	}
	workers := s.listWorkers()
	var buf strings.Builder
	for _, w := range workers {
		buf.WriteByte(',')
		buf.WriteString(strconv.Itoa(w.Pid()))
	}
	if len(workers) == 0 {
		buf.WriteString(",none")
	}
	s.logf("received %s, sending %s to all workers:%s", recv, signalToName(signal), buf.String()[1:])

	for _, w := range workers {
		w.Signal(signal, workerStateShutdown)
	}
	s.Close()
	s.logf("exiting")
}

// Close terminates all workers immediately.
func (s *Starter) Close() error {
	s.onceClose.Do(s.close)
	return nil
}

func (s *Starter) close() {
	if s.cancel != nil {
		s.cancel()
	}
	for _, l := range s.Listeners() {
		l.Close()
		if l, ok := l.(*net.UnixListener); ok {
			os.Remove(l.Addr().String())
		}
	}
	s.wg.Wait()
	if f := s.pidFile; f != nil {
		if err := os.Remove(f.Name()); err != nil {
			s.logf("failed to unlink file:%s:%s", f.Name(), err)
		}
		f.Close()
	}
}

func (s *Starter) logf(format string, args ...interface{}) {
	if s.Logger != nil {
		s.Logger.Printf(format, args...)
	} else {
		log.Printf(format, args...)
	}
}<|MERGE_RESOLUTION|>--- conflicted
+++ resolved
@@ -55,21 +55,9 @@
 	// if set, writes the process id of the start_server process to the file
 	PidFile string
 
-<<<<<<< HEAD
 	// working directory, start_server do chdir to before exec (optional)
 	Dir string
 
-	// TODO:
-	EnvDir              string
-	EnableAutoRestart   bool
-	AutoRestartInterval time.Duration
-	Restart             bool
-	Stop                bool
-	Help                bool
-	Version             bool
-	Daemonize           bool
-	LogFile             string
-=======
 	// enables automatic restart by time.
 	EnableAutoRestart bool
 
@@ -84,8 +72,6 @@
 	Version   bool
 	Daemonize bool
 	LogFile   string
-	Dir       string
->>>>>>> cf6350a4
 
 	Logger *log.Logger
 
