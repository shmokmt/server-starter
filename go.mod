--- conflicted
+++ resolved
@@ -1,7 +1,3 @@
 module github.com/shogo82148/server-starter
 
-<<<<<<< HEAD
-go 1.1
-=======
-go 1.12
->>>>>>> c60e20a4
+go 1.12